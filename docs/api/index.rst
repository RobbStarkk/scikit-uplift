<<<<<<< HEAD
************
API sklift
************
=======
.. meta::
    :description lang=en:
        scikit-uplift (sklift) api reference for modeling uplift and evaluate the causal effect of a treatment in python

*************
API Reference
*************

This is the modules reference of scikit-uplift.
>>>>>>> 1f5fdb90

.. toctree::
   :maxdepth: 3

   ./models/index
   ./metrics/index
   ./viz/index<|MERGE_RESOLUTION|>--- conflicted
+++ resolved
@@ -1,18 +1,13 @@
-<<<<<<< HEAD
+.. meta::
+    :description lang=en:
+        scikit-uplift (sklift) api reference for modeling uplift and evaluate the causal effect of a treatment
+        in scikit-learn style in python
+
 ************
 API sklift
 ************
-=======
-.. meta::
-    :description lang=en:
-        scikit-uplift (sklift) api reference for modeling uplift and evaluate the causal effect of a treatment in python
-
-*************
-API Reference
-*************
 
 This is the modules reference of scikit-uplift.
->>>>>>> 1f5fdb90
 
 .. toctree::
    :maxdepth: 3
