--- conflicted
+++ resolved
@@ -1,8 +1,5 @@
-<<<<<<< HEAD
+from math import ceil
 import warnings
-=======
-from math import ceil
->>>>>>> 70baee23
 import numpy as np
 from sklearn.utils.extmath import stable_cumsum
 from sklearn.utils.validation import check_consistent_length
@@ -120,31 +117,24 @@
     return num_all, curve_values
 
 
-<<<<<<< HEAD
 def uplift_auc_score(y_true, uplift, treatment):
-    """
-    Compute Area Under the Uplift Curve from prediction scores.
-=======
+    """Compute Area Under the Uplift Curve from prediction scores.
+
+    Args:
+        y_true (1d array-like): Ground truth (correct) labels.
+        uplift (1d array-like): Predicted uplift, as returned by a model.
+        treatment (1d array-like): Treatment labels.
+
+    Returns:
+        float: Area Under the Uplift Curve.
+    """
+    # ToDO: Добавить бейзлайн
+    return auc(*uplift_curve(y_true, uplift, treatment))
+
+
+# FIXME: remove in 0.2.0
 def auuc(y_true, uplift, treatment):
     """Compute Area Under the Uplift Curve from prediction scores.
->>>>>>> 70baee23
-
-    Args:
-        y_true (1d array-like): Ground truth (correct) labels.
-        uplift (1d array-like): Predicted uplift, as returned by a model.
-        treatment (1d array-like): Treatment labels.
-
-    Returns:
-        float: Area Under the Uplift Curve.
-    """
-    # ToDO: Добавить бейзлайн
-    return auc(*uplift_curve(y_true, uplift, treatment))
-
-
-# FIXME: remove in 0.0.5
-def auuc(y_true, uplift, treatment):
-    """
-    Compute Area Under the Uplift Curve from prediction scores.
 
     Args:
         y_true (1d array-like): Ground truth (correct) labels.
@@ -156,19 +146,18 @@
 
     .. warning::
         Metric `auuc` was renamed to :func:`uplift_auc_score`
-        in version 0.0.4 and will be removed in 0.0.5
+        in version 0.1.0 and will be removed in 0.2.0
     """
     # ToDO: Добавить бейзлайн
     warnings.warn(
         'Metric `auuc` was renamed to `uplift_auc_score`'
-        'in version 0.0.4 and will be removed in 0.0.5',
+        'in version 0.1.0 and will be removed in 0.2.0',
         FutureWarning
     )
     return uplift_auc_score(y_true, uplift, treatment)
 
 
 def qini_auc_score(y_true, uplift, treatment):
-    # ToDo: добавить описание функции
     """Compute Area Under the Qini Curve (aka Qini coefficient) from prediction scores.
 
     Args:
@@ -180,18 +169,11 @@
         float: Area Under the Qini Curve.
     """
     # ToDO: Добавить бейзлайн
-    warnings.warn(
-        'Metric `auuc` was renamed to `qini_auc_score`'
-        'in version 0.0.4 and will be removed in 0.0.5',
-        FutureWarning
-    )
     return auc(*qini_curve(y_true, uplift, treatment))
 
 
-<<<<<<< HEAD
-# FIXME: remove in 0.0.5
+# FIXME: remove in 0.2.0
 def auqc(y_true, uplift, treatment):
-    # ToDo: добавить описание функции
     """Compute Area Under the Qini Curve (aka Qini coefficient) from prediction scores.
 
     Args:
@@ -204,23 +186,19 @@
 
     .. warning::
         Metric `auqc` was renamed to :func:`qini_auc_score`
-        in version 0.0.4 and will be removed in 0.0.5
+        in version 0.1.0 and will be removed in 0.2.0
     """
     # ToDO: Добавить бейзлайн
     warnings.warn(
         'Metric `auqc` was renamed to `qini_auc_score`'
-        'in version 0.0.4 and will be removed in 0.0.5',
+        'in version 0.1.0 and will be removed in 0.2.0',
         FutureWarning
     )
     return qini_auc_score(y_true, uplift, treatment)
 
 
-def uplift_at_k(y_true, uplift, treatment, k=0.3):
+def uplift_at_k(y_true, uplift, strategy, treatment, k=0.3):
     """Compute uplift at first k percentage of the total sample.
-=======
-def uplift_at_k(y_true, uplift, treatment, strategy, k=0.3):
-    """Calculate the uplift score at the first k observations (ratio or absolute value) of the total sample.
->>>>>>> 70baee23
 
     Args:
         y_true (1d array-like): Ground truth (correct) labels.
@@ -239,7 +217,7 @@
                 Separately calculates conversions in top k observations in each group (control and treatment)
                 sorted by uplift predictions. Then the difference between these conversions is calculated
 
-    .. versionchanged:: 0.0.4
+    .. versionchanged:: 0.1.0
 
         * Add supporting absolute values for ``k`` parameter
         * Add parameter ``strategy``
@@ -248,37 +226,6 @@
         float: Uplift score at first k observations of the total sample.
 
     """
-<<<<<<< HEAD
-    order = np.argsort(-uplift)
-    treatment_n = int((treatment == 1).sum() * k)
-    treatment_p = y_true[order][treatment[order] == 1][:treatment_n].mean()
-    control_n = int((treatment == 0).sum() * k)
-    control_p = y_true[order][treatment[order] == 0][:control_n].mean()
-    score_at_k = treatment_p - control_p
-    return score_at_k
-
-
-def treatment_balance_curve(uplift, treatment, winsize):
-    """Compute the treatment balance curve: proportion of treatment group in the ordered predictions.
-
-    Args:
-        uplift (1d array-like): Predicted uplift, as returned by a model.
-        treatment (1d array-like): Treatment labels.
-        winsize(int): Size of the sliding window for calculating the balance between treatment and control.
-
-    Returns:
-        array (shape = [>2]), array (shape = [>2]): Points on a curve.
-    """
-    uplift, treatment = np.array(uplift), np.array(treatment)
-
-    desc_score_indices = np.argsort(uplift, kind="mergesort")[::-1]
-
-    treatment = treatment[desc_score_indices]
-
-    balance = np.convolve(treatment, np.ones(winsize), 'valid') / winsize
-    idx = np.linspace(1, 100, len(balance))
-    return idx, balance
-=======
     # ToDo: checker that treatment is binary and all groups is not empty
     check_consistent_length(y_true, uplift, treatment)
 
@@ -341,4 +288,25 @@
         score_trmnt = y_true[order][treatment[order] == 1][:n_trmnt].mean()
 
     return score_trmnt - score_ctrl
->>>>>>> 70baee23
+
+
+def treatment_balance_curve(uplift, treatment, winsize):
+    """Compute the treatment balance curve: proportion of treatment group in the ordered predictions.
+
+    Args:
+        uplift (1d array-like): Predicted uplift, as returned by a model.
+        treatment (1d array-like): Treatment labels.
+        winsize(int): Size of the sliding window for calculating the balance between treatment and control.
+
+    Returns:
+        array (shape = [>2]), array (shape = [>2]): Points on a curve.
+    """
+    uplift, treatment = np.array(uplift), np.array(treatment)
+
+    desc_score_indices = np.argsort(uplift, kind="mergesort")[::-1]
+
+    treatment = treatment[desc_score_indices]
+
+    balance = np.convolve(treatment, np.ones(winsize), 'valid') / winsize
+    idx = np.linspace(1, 100, len(balance))
+    return idx, balance