import numpy as np
import pandas as pd
from sklearn.metrics import auc
from sklearn.utils.extmath import stable_cumsum
from sklearn.utils.validation import check_consistent_length


def uplift_curve(y_true, uplift, treatment):
    """Compute Uplift curve.

    For computing the area under the Uplift Curve, see :func:`.uplift_auc_score`.

    Args:
        y_true (1d array-like): Correct (true) target values.
        uplift (1d array-like): Predicted uplift, as returned by a model.
        treatment (1d array-like): Treatment labels.

    Returns:
        array (shape = [>2]), array (shape = [>2]): Points on a curve.

    See also:
<<<<<<< HEAD
        :func:`.uplift_auc_score`: Compute the area under the Uplift curve from prediction scores.

        :func:`.plot_uplift_qini_curves`: Plot Uplift and Qini curves.

        :func:`.uplift_at_k`: Compute uplift at first k percentage of the total sample.
=======
        :func:`.uplift_auc_score`: Compute normalized Area Under the Uplift curve from prediction scores.

        :func:`.perfect_uplift_curve`: Compute the perfect Uplift curve.

        :func:`.plot_uplift_curve`: Plot Uplift curves from predictions.

        :func:`.qini_curve`: Compute Qini curve.

    References:
        Devriendt, F., Guns, T., & Verbeke, W. (2020). Learning to rank for uplift modeling. ArXiv, abs/2002.05897.
>>>>>>> c933fa7d
    """

    # TODO: check the treatment is binary
    y_true, uplift, treatment = np.array(y_true), np.array(uplift), np.array(treatment)
    desc_score_indices = np.argsort(uplift, kind="mergesort")[::-1]
    y_true, uplift, treatment = y_true[desc_score_indices], uplift[desc_score_indices], treatment[desc_score_indices]

    y_true_ctrl, y_true_trmnt = y_true.copy(), y_true.copy()

    y_true_ctrl[treatment == 1] = 0
    y_true_trmnt[treatment == 0] = 0

    distinct_value_indices = np.where(np.diff(uplift))[0]
    threshold_indices = np.r_[distinct_value_indices, uplift.size - 1]

    num_trmnt = stable_cumsum(treatment)[threshold_indices]
    y_trmnt = stable_cumsum(y_true_trmnt)[threshold_indices]

    num_all = threshold_indices + 1

    num_ctrl = num_all - num_trmnt
    y_ctrl = stable_cumsum(y_true_ctrl)[threshold_indices]

    curve_values = (np.divide(y_trmnt, num_trmnt, out=np.zeros_like(y_trmnt), where=num_trmnt != 0) -
                    np.divide(y_ctrl, num_ctrl, out=np.zeros_like(y_ctrl), where=num_ctrl != 0)) * num_all

    if num_all.size == 0 or curve_values[0] != 0 or num_all[0] != 0:
        # Add an extra threshold position if necessary
        # to make sure that the curve starts at (0, 0)
        num_all = np.r_[0, num_all]
        curve_values = np.r_[0, curve_values]

    return num_all, curve_values


def perfect_uplift_curve(y_true, treatment):
    """Compute the perfect (optimum) Uplift curve.

    This is a function, given points on a curve.  For computing the
    area under the Uplift Curve, see :func:`.uplift_auc_score`.

    Args:
        y_true (1d array-like): Correct (true) target values.
        treatment (1d array-like): Treatment labels.

    Returns:
        array (shape = [>2]), array (shape = [>2]): Points on a curve.

    See also:
        :func:`.uplift_curve`: Compute the area under the Qini curve.

        :func:`.uplift_auc_score`: Compute normalized Area Under the Uplift curve from prediction scores.

        :func:`.plot_uplift_curve`: Plot Uplift curves from predictions.
    """
    check_consistent_length(y_true, treatment)
    y_true, treatment = np.array(y_true), np.array(treatment)

    cr_num = np.sum((y_true == 1) & (treatment == 0))  # Control Responders
    tn_num = np.sum((y_true == 0) & (treatment == 1))  # Treated Non-Responders

    # express an ideal uplift curve through y_true and treatment
    summand = y_true if cr_num > tn_num else treatment
    perfect_uplift = 2 * (y_true == treatment) + summand

    return uplift_curve(y_true, perfect_uplift, treatment)


def uplift_auc_score(y_true, uplift, treatment):
    """Compute normalized Area Under the Uplift Curve from prediction scores.

    By computing the area under the Uplift curve, the curve information is summarized in one number.
    For binary outcomes the ratio of the actual uplift gains curve above the diagonal to that of
    the optimum Uplift Curve.

    Args:
        y_true (1d array-like): Correct (true) target values.
        uplift (1d array-like): Predicted uplift, as returned by a model.
        treatment (1d array-like): Treatment labels.

    Returns:
        float: Area Under the Uplift Curve.

    See also:
        :func:`.uplift_curve`: Compute Uplift curve.

        :func:`.perfect_uplift_curve`: Compute the perfect (optimum) Uplift curve.

        :func:`.plot_uplift_curve`: Plot Uplift curves from predictions.

        :func:`.qini_auc_score`: Compute normalized Area Under the Qini Curve from prediction scores.
    """
    check_consistent_length(y_true, uplift, treatment)

    y_true, uplift, treatment = np.array(y_true), np.array(uplift), np.array(treatment)

    x_actual, y_actual = uplift_curve(y_true, uplift, treatment)
    x_perfect, y_perfect = perfect_uplift_curve(y_true, treatment)
    x_baseline, y_baseline = np.array([0, x_perfect[-1]]), np.array([0, y_perfect[-1]])

    auc_score_baseline = auc(x_baseline, y_baseline)
    auc_score_perfect = auc(x_perfect, y_perfect) - auc_score_baseline
    auc_score_actual = auc(x_actual, y_actual) - auc_score_baseline

    return auc_score_actual / auc_score_perfect


def qini_curve(y_true, uplift, treatment):
    """Compute Qini curve.

    For computing the area under the Qini Curve, see :func:`.qini_auc_score`.

    Args:
        y_true (1d array-like): Correct (true) target values.
        uplift (1d array-like): Predicted uplift, as returned by a model.
        treatment (1d array-like): Treatment labels.

    Returns:
        array (shape = [>2]), array (shape = [>2]): Points on a curve.

    See also:
<<<<<<< HEAD
        :func:`.qini_auc_score`: Compute the area under the Qini Curve (Qini coefficient) from prediction scores.

        :func:`.plot_uplift_qini_curves`: Plot Uplift and Qini curves.
=======
        :func:`.uplift_curve`: Compute the area under the Qini curve.

        :func:`.perfect_qini_curve`: Compute the perfect Qini curve.

        :func:`.plot_qini_curves`: Plot Qini curves from predictions..

        :func:`.uplift_curve`: Compute Uplift curve.

    References:
        Nicholas J Radcliffe. (2007). Using control groups to target on predicted lift:
        Building and assessing uplift model. Direct Marketing Analytics Journal, (3):14–21, 2007.

        Devriendt, F., Guns, T., & Verbeke, W. (2020). Learning to rank for uplift modeling. ArXiv, abs/2002.05897.
>>>>>>> c933fa7d
    """
    # TODO: check the treatment is binary
    y_true, uplift, treatment = np.array(y_true), np.array(uplift), np.array(treatment)

    desc_score_indices = np.argsort(uplift, kind="mergesort")[::-1]

    y_true = y_true[desc_score_indices]
    treatment = treatment[desc_score_indices]
    uplift = uplift[desc_score_indices]

    y_true_ctrl, y_true_trmnt = y_true.copy(), y_true.copy()

    y_true_ctrl[treatment == 1] = 0
    y_true_trmnt[treatment == 0] = 0

    distinct_value_indices = np.where(np.diff(uplift))[0]
    threshold_indices = np.r_[distinct_value_indices, uplift.size - 1]

    num_trmnt = stable_cumsum(treatment)[threshold_indices]
    y_trmnt = stable_cumsum(y_true_trmnt)[threshold_indices]

    num_all = threshold_indices + 1

    num_ctrl = num_all - num_trmnt
    y_ctrl = stable_cumsum(y_true_ctrl)[threshold_indices]

    curve_values = y_trmnt - y_ctrl * np.divide(num_trmnt, num_ctrl, out=np.zeros_like(num_trmnt), where=num_ctrl != 0)
    if num_all.size == 0 or curve_values[0] != 0 or num_all[0] != 0:
        # Add an extra threshold position if necessary
        # to make sure that the curve starts at (0, 0)
        num_all = np.r_[0, num_all]
        curve_values = np.r_[0, curve_values]

    return num_all, curve_values


<<<<<<< HEAD
def uplift_auc_score(y_true, uplift, treatment):
    """Compute the area under the uplift curve from prediction scores.
=======
def perfect_qini_curve(y_true, treatment, negative_effect=True):
    """Compute the perfect (optimum) Qini curve.

    For computing the area under the Qini Curve, see :func:`.qini_auc_score`.
>>>>>>> c933fa7d

    Args:
        y_true (1d array-like): Correct (true) target values.
        treatment (1d array-like): Treatment labels.
        negative_effect (bool): If True, optimum Qini Curve contains the negative effects
            (negative uplift because of campaign). Otherwise, optimum Qini Curve will not
            contain the negative effects.
    Returns:
<<<<<<< HEAD
        float: Area Under the Uplift Curve.

    See also:
        :func:`.qini_auc_score`: Compute the area under the Qini Curve (Qini coefficient) from prediction scores.

        :func:`.plot_uplift_qini_curves`: Plot Uplift and Qini curves.

        :func:`.uplift_at_k`: Compute uplift at first k percentage of the total sample.
=======
        array (shape = [>2]), array (shape = [>2]): Points on a curve.

    See also:
        :func:`.qini_curve`: Compute Qini curve.

        :func:`.qini_auc_score`: Compute the area under the Qini curve.

        :func:`.plot_qini_curves`: Plot Qini curves from predictions..
>>>>>>> c933fa7d
    """
    check_consistent_length(y_true, treatment)
    n_samples = len(y_true)

    y_true, treatment = np.array(y_true), np.array(treatment)

    if not isinstance(negative_effect, bool):
        raise TypeError(f'Negative_effects flag should be bool, got: {type(negative_effect)}')

    # express an ideal uplift curve through y_true and treatment
    if negative_effect:
        x_perfect, y_perfect = qini_curve(
            y_true, y_true * treatment - y_true * (1 - treatment), treatment
        )
    else:
        ratio_random = (y_true[treatment == 1].sum() - len(y_true[treatment == 1]) *
                        y_true[treatment == 0].sum() / len(y_true[treatment == 0]))

        x_perfect, y_perfect = np.array([0, ratio_random, n_samples]), np.array([0, ratio_random, ratio_random])

    return x_perfect, y_perfect


def qini_auc_score(y_true, uplift, treatment, negative_effect=True):
    """Compute normalized Area Under the Qini curve (aka Qini coefficient) from prediction scores.

    By computing the area under the Qini curve, the curve information is summarized in one number.
    For binary outcomes the ratio of the actual uplift gains curve above the diagonal to that of
    the optimum Qini curve.

    Args:
        y_true (1d array-like): Correct (true) target values.
        uplift (1d array-like): Predicted uplift, as returned by a model.
        treatment (1d array-like): Treatment labels.
        negative_effect (bool): If True, optimum Qini Curve contains the negative effects
            (negative uplift because of campaign). Otherwise, optimum Qini Curve will not contain the negative effects.

            .. versionadded:: 0.2.0

    Returns:
        float: Area Under the Qini Curve.

    See also:
        :func:`.uplift_auc_score`: Compute the area under the uplift curve from prediction scores.

        :func:`.plot_uplift_qini_curves`: Plot Uplift and Qini curves.
        float: Qini coefficient.

    See also:
        :func:`.qini_curve`: Compute Qini curve.

        :func:`.perfect_qini_curve`: Compute the perfect (optimum) Qini curve.

        :func:`.plot_qini_curves`: Plot Qini curves from predictions..

        :func:`.uplift_auc_score`: Compute normalized Area Under the Uplift curve from prediction scores.

    References:
        Nicholas J Radcliffe. (2007). Using control groups to target on predicted lift:
        Building and assessing uplift model. Direct Marketing Analytics Journal, (3):14–21, 2007.
    """
    # ToDO: Add Continuous Outcomes
    check_consistent_length(y_true, uplift, treatment)

    y_true, uplift, treatment = np.array(y_true), np.array(uplift), np.array(treatment)

    if not isinstance(negative_effect, bool):
        raise TypeError(f'Negative_effects flag should be bool, got: {type(negative_effect)}')

    x_actual, y_actual = qini_curve(y_true, uplift, treatment)
    x_perfect, y_perfect = perfect_qini_curve(y_true, treatment, negative_effect)
    x_baseline, y_baseline = np.array([0, x_perfect[-1]]), np.array([0, y_perfect[-1]])

    auc_score_baseline = auc(x_baseline, y_baseline)
    auc_score_perfect = auc(x_perfect, y_perfect) - auc_score_baseline
    auc_score_actual = auc(x_actual, y_actual) - auc_score_baseline

    return auc_score_actual / auc_score_perfect


def uplift_at_k(y_true, uplift, treatment, strategy, k=0.3):
<<<<<<< HEAD
    """Compute uplift at the first k percentage of the total sample.
=======
    """Compute uplift at first k observation by uplift of the total sample.
>>>>>>> c933fa7d

    Args:
        y_true (1d array-like): Correct (true) target values.
        uplift (1d array-like): Predicted uplift, as returned by a model.
        treatment (1d array-like): Treatment labels.
        k (float or int): If float, should be between 0.0 and 1.0 and represent the proportion of the dataset
            to include in the computation of uplift. If int, represents the absolute number of samples.
        strategy (string, ['overall', 'by_group']): Determines the calculating strategy.

            * ``'overall'``:
                The first step is taking the first k observations of all test data ordered by uplift prediction
                (overall both groups - control and treatment) and conversions in treatment and control groups
                calculated only on them. Then the difference between these conversions is calculated.

            * ``'by_group'``:
                Separately calculates conversions in top k observations in each group (control and treatment)
                sorted by uplift predictions. Then the difference between these conversions is calculated



    .. versionchanged:: 0.1.0

        * Add supporting absolute values for ``k`` parameter
        * Add parameter ``strategy``

    Returns:
        float: Uplift score at first k observations of the total sample.

    See also:
<<<<<<< HEAD
        :func:`uplift_auc_score`: Compute the area under the Uplift curve from prediction scores.

        :func:`qini_auc_score`: Compute the area under the Qini curve (aka Qini coefficient) from prediction scores.

=======
        :func:`.uplift_auc_score`: Compute normalized Area Under the Uplift curve from prediction scores.

        :func:`.qini_auc_score`: Compute normalized Area Under the Qini Curve from prediction scores.
>>>>>>> c933fa7d
    """
    # ToDo: checker that treatment is binary and all groups is not empty
    check_consistent_length(y_true, uplift, treatment)

    y_true, uplift, treatment = np.array(y_true), np.array(uplift), np.array(treatment)

    strategy_methods = ['overall', 'by_group']
    if strategy not in strategy_methods:
        raise ValueError(f'Uplift score supports only calculating methods in {strategy_methods},'
                         f' got {strategy}.'
                         )

    n_samples = len(y_true)
    order = np.argsort(uplift, kind='mergesort')[::-1]
    _, treatment_counts = np.unique(treatment, return_counts=True)
    n_samples_ctrl = treatment_counts[0]
    n_samples_trmnt = treatment_counts[1]

    k_type = np.asarray(k).dtype.kind

    if (k_type == 'i' and (k >= n_samples or k <= 0)
            or k_type == 'f' and (k <= 0 or k >= 1)):
        raise ValueError(f'k={k} should be either positive and smaller'
                         f' than the number of samples {n_samples} or a float in the '
                         f'(0, 1) range')

    if k_type not in ('i', 'f'):
        raise ValueError(f'Invalid value for k: {k_type}')

    if strategy == 'overall':
        if k_type == 'f':
            n_size = int(n_samples * k)
        else:
            n_size = k

        # ToDo: _checker_ there are observations among two groups among first k
        score_ctrl = y_true[order][:n_size][treatment[order][:n_size] == 0].mean()
        score_trmnt = y_true[order][:n_size][treatment[order][:n_size] == 1].mean()

    else:  # strategy == 'by_group':
        if k_type == 'f':
            n_ctrl = int((treatment == 0).sum() * k)
            n_trmnt = int((treatment == 1).sum() * k)

        else:
            n_ctrl = k
            n_trmnt = k

        if n_ctrl > n_samples_ctrl:
            raise ValueError(f'With k={k}, the number of the first k observations'
                             ' bigger than the number of samples'
                             f'in the control group: {n_samples_ctrl}'
                             )
        if n_trmnt > n_samples_trmnt:
            raise ValueError(f'With k={k}, the number of the first k observations'
                             ' bigger than the number of samples'
                             f'in the treatment group: {n_samples_ctrl}'
                             )

        score_ctrl = y_true[order][treatment[order] == 0][:n_ctrl].mean()
        score_trmnt = y_true[order][treatment[order] == 1][:n_trmnt].mean()

    return score_trmnt - score_ctrl


def response_rate_by_percentile(y_true, uplift, treatment, group, strategy='overall', bins=10):
    """Compute response rate (target mean in the control or treatment group) at each percentile.

    Args:
        y_true (1d array-like): Correct (true) target values.
        uplift (1d array-like): Predicted uplift, as returned by a model.
        treatment (1d array-like): Treatment labels.
        group (string, ['treatment', 'control']): Group type for computing response rate: treatment or control.

            * ``'treatment'``:
                Values equal 1 in the treatment column.
            * ``'control'``:
                Values equal 0 in the treatment column.

        strategy (string, ['overall', 'by_group']): Determines the calculating strategy. Default is 'overall'.

            * ``'overall'``:
                The first step is taking the first k observations of all test data ordered by uplift prediction
                (overall both groups - control and treatment) and conversions in treatment and control groups
                calculated only on them. Then the difference between these conversions is calculated.
            * ``'by_group'``:
                Separately calculates conversions in top k observations in each group (control and treatment)
                sorted by uplift predictions. Then the difference between these conversions is calculated.

        bins (int): Determines а number of bins (and а relative percentile) in the test data. Default is 10.

    Returns:
        array (shape = [>2]), array (shape = [>2]), array (shape = [>2]):
        response rate at each percentile for control or treatment group,
        variance of the response rate at each percentile,
        group size at each percentile.
    """

    group_types = ['treatment', 'control']
    strategy_methods = ['overall', 'by_group']

    n_samples = len(y_true)
    check_consistent_length(y_true, uplift, treatment)

    if group not in group_types:
        raise ValueError(f'Response rate supports only group types in {group_types},'
                         f' got {group}.')

    if strategy not in strategy_methods:
        raise ValueError(f'Response rate supports only calculating methods in {strategy_methods},'
                         f' got {strategy}.')

    if not isinstance(bins, int) or bins <= 0:
<<<<<<< HEAD
        raise ValueError(f'Bins should be positive integer. Invalid value bins: {bins}')
=======
        raise ValueError(f'Bins should be positive integer.'
                         f' Invalid value bins: {bins}')
>>>>>>> c933fa7d

    if bins >= n_samples:
        raise ValueError(f'Number of bins = {bins} should be smaller than the length of y_true {n_samples}')

    y_true, uplift, treatment = np.array(y_true), np.array(uplift), np.array(treatment)
    order = np.argsort(uplift, kind='mergesort')[::-1]

    trmnt_flag = 1 if group == 'treatment' else 0

    if strategy == 'overall':
        y_true_bin = np.array_split(y_true[order], bins)
        trmnt_bin = np.array_split(treatment[order], bins)

        group_size = np.array([len(y[trmnt == trmnt_flag]) for y, trmnt in zip(y_true_bin, trmnt_bin)])
        response_rate = np.array([np.mean(y[trmnt == trmnt_flag]) for y, trmnt in zip(y_true_bin, trmnt_bin)])

    else:  # strategy == 'by_group'
        y_bin = np.array_split(y_true[order][treatment[order] == trmnt_flag], bins)

        group_size = np.array([len(y) for y in y_bin])
        response_rate = np.array([np.mean(y) for y in y_bin])

    variance = np.multiply(response_rate, np.divide((1 - response_rate), group_size))

    return response_rate, variance, group_size


def weighted_average_uplift(y_true, uplift, treatment, strategy='overall', bins=10):
    """Weighted average uplift.

    It is an average of uplift by percentile.
    Weights are sizes of the treatment group by percentile.

    Args:
        y_true (1d array-like): Correct (true) target values.
        uplift (1d array-like): Predicted uplift, as returned by a model.
        treatment (1d array-like): Treatment labels.
        strategy (string, ['overall', 'by_group']): Determines the calculating strategy. Default is 'overall'.

            * ``'overall'``:
                The first step is taking the first k observations of all test data ordered by uplift prediction
                (overall both groups - control and treatment) and conversions in treatment and control groups
                calculated only on them. Then the difference between these conversions is calculated.
            * ``'by_group'``:
                Separately calculates conversions in top k observations in each group (control and treatment)
                sorted by uplift predictions. Then the difference between these conversions is calculated

        bins (int): Determines the number of bins (and the relative percentile) in the data. Default is 10.

    Returns:
        float: Weighted average uplift.
    """

    strategy_methods = ['overall', 'by_group']

    n_samples = len(y_true)
    check_consistent_length(y_true, uplift, treatment)

    if strategy not in strategy_methods:
        raise ValueError(f'Response rate supports only calculating methods in {strategy_methods},'
                         f' got {strategy}.')

    if not isinstance(bins, int) or bins <= 0:
        raise ValueError(f'Bins should be positive integer.'
                         f' Invalid value bins: {bins}')

    if bins >= n_samples:
        raise ValueError(f'Number of bins = {bins} should be smaller than the length of y_true {n_samples}')

    response_rate_trmnt, variance_trmnt, n_trmnt = response_rate_by_percentile(
        y_true, uplift, treatment, group='treatment', strategy=strategy, bins=bins)

    response_rate_ctrl, variance_ctrl, n_ctrl = response_rate_by_percentile(
        y_true, uplift, treatment, group='control', strategy=strategy, bins=bins)

    uplift_scores = response_rate_trmnt - response_rate_ctrl

    weighted_avg_uplift = np.dot(n_trmnt, uplift_scores) / np.sum(n_trmnt)

    return weighted_avg_uplift


def uplift_by_percentile(y_true, uplift, treatment, strategy='overall', bins=10, std=False, total=False):
    """Compute metrics: uplift, group size, group response rate, standard deviation at each percentile.

    Metrics in columns and percentiles in rows of pandas DataFrame:

        - ``n_treatment``, ``n_control`` - group sizes.
        - ``response_rate_treatment``, ``response_rate_control`` - group response rates.
        - ``uplift`` - treatment response rate substract control response rate.
        - ``std_treatment``, ``std_control`` - (optional) response rates standard deviation.
        - ``std_uplift`` - (optional) uplift standard deviation.

    Args:
        y_true (1d array-like): Correct (true) target values.
        uplift (1d array-like): Predicted uplift, as returned by a model.
        treatment (1d array-like): Treatment labels.
        strategy (string, ['overall', 'by_group']): Determines the calculating strategy. Default is 'overall'.

            * ``'overall'``:
                The first step is taking the first k observations of all test data ordered by uplift prediction
                (overall both groups - control and treatment) and conversions in treatment and control groups
                calculated only on them. Then the difference between these conversions is calculated.
            * ``'by_group'``:
                Separately calculates conversions in top k observations in each group (control and treatment)
                sorted by uplift predictions. Then the difference between these conversions is calculated

        std (bool): If True, add columns with the uplift standard deviation and the response rate standard deviation.
            Default is False.
        total (bool): If True, add the last row with the total values. Default is False.
            The total uplift is a weighted average uplift. See :func:`.weighted_average_uplift`.
            The total response rate is a response rate on the full data amount.
        bins (int): Determines the number of bins (and the relative percentile) in the data. Default is 10.

    Returns:
        pandas.DataFrame: DataFrame where metrics are by columns and percentiles are by rows.
    """

    strategy_methods = ['overall', 'by_group']

    n_samples = len(y_true)
    check_consistent_length(y_true, uplift, treatment)

    if strategy not in strategy_methods:
        raise ValueError(f'Response rate supports only calculating methods in {strategy_methods},'
                         f' got {strategy}.')

    if not isinstance(total, bool):
        raise ValueError(f'Flag total should be bool: True or False.'
                         f' Invalid value total: {total}')

    if not isinstance(std, bool):
        raise ValueError(f'Flag std should be bool: True or False.'
                         f' Invalid value std: {std}')

    if not isinstance(bins, int) or bins <= 0:
        raise ValueError(f'Bins should be positive integer.'
                         f' Invalid value bins: {bins}')

    if bins >= n_samples:
        raise ValueError(f'Number of bins = {bins} should be smaller than the length of y_true {n_samples}')

    y_true, uplift, treatment = np.array(y_true), np.array(uplift), np.array(treatment)

    response_rate_trmnt, variance_trmnt, n_trmnt = response_rate_by_percentile(
        y_true, uplift, treatment, group='treatment', strategy=strategy, bins=bins)

    response_rate_ctrl, variance_ctrl, n_ctrl = response_rate_by_percentile(
        y_true, uplift, treatment, group='control', strategy=strategy, bins=bins)

    uplift_scores = response_rate_trmnt - response_rate_ctrl
    uplift_variance = variance_trmnt + variance_ctrl

    percentiles = [round(p * 100 / bins, 1) for p in range(1, bins + 1)]

    df = pd.DataFrame({
        'percentile': percentiles,
        'n_treatment': n_trmnt,
        'n_control': n_ctrl,
        'response_rate_treatment': response_rate_trmnt,
        'response_rate_control': response_rate_ctrl,
        'uplift': uplift_scores
    })

    if total:
        response_rate_trmnt_total, variance_trmnt_total, n_trmnt_total = response_rate_by_percentile(
            y_true, uplift, treatment, strategy=strategy, group='treatment', bins=1)

        response_rate_ctrl_total, variance_ctrl_total, n_ctrl_total = response_rate_by_percentile(
            y_true, uplift, treatment, strategy=strategy, group='control', bins=1)

        weighted_avg_uplift = 1 / n_trmnt_total * np.dot(n_trmnt, uplift_scores)

        df.loc[-1, :] = ['total', n_trmnt_total, n_ctrl_total, response_rate_trmnt_total,
                         response_rate_ctrl_total, weighted_avg_uplift]

    if std:
        std_treatment = np.sqrt(variance_trmnt)
        std_control = np.sqrt(variance_ctrl)
        std_uplift = np.sqrt(uplift_variance)

        if total:
            std_treatment = np.append(std_treatment, np.sum(std_treatment))
            std_control = np.append(std_control, np.sum(std_control))
            std_uplift = np.append(std_uplift, np.sum(std_uplift))

        df.loc[:, 'std_treatment'] = std_treatment
        df.loc[:, 'std_control'] = std_control
        df.loc[:, 'std_uplift'] = std_uplift

    df = df \
        .set_index('percentile', drop=True, inplace=False) \
        .astype({'n_treatment': 'int32', 'n_control': 'int32'})

    return df


def treatment_balance_curve(uplift, treatment, winsize):
    """Compute the treatment balance curve: proportion of treatment group in the ordered predictions.

    Args:
        uplift (1d array-like): Predicted uplift, as returned by a model.
        treatment (1d array-like): Treatment labels.
        winsize(int): Size of the sliding window for calculating the balance between treatment and control.

    Returns:
        array (shape = [>2]), array (shape = [>2]): Points on a curve.
    """
    uplift, treatment = np.array(uplift), np.array(treatment)

    desc_score_indices = np.argsort(uplift, kind="mergesort")[::-1]

    treatment = treatment[desc_score_indices]

    balance = np.convolve(treatment, np.ones(winsize), 'valid') / winsize
    idx = np.linspace(1, 100, len(balance))
    return idx, balance<|MERGE_RESOLUTION|>--- conflicted
+++ resolved
@@ -19,13 +19,6 @@
         array (shape = [>2]), array (shape = [>2]): Points on a curve.
 
     See also:
-<<<<<<< HEAD
-        :func:`.uplift_auc_score`: Compute the area under the Uplift curve from prediction scores.
-
-        :func:`.plot_uplift_qini_curves`: Plot Uplift and Qini curves.
-
-        :func:`.uplift_at_k`: Compute uplift at first k percentage of the total sample.
-=======
         :func:`.uplift_auc_score`: Compute normalized Area Under the Uplift curve from prediction scores.
 
         :func:`.perfect_uplift_curve`: Compute the perfect Uplift curve.
@@ -36,7 +29,6 @@
 
     References:
         Devriendt, F., Guns, T., & Verbeke, W. (2020). Learning to rank for uplift modeling. ArXiv, abs/2002.05897.
->>>>>>> c933fa7d
     """
 
     # TODO: check the treatment is binary
@@ -158,11 +150,6 @@
         array (shape = [>2]), array (shape = [>2]): Points on a curve.
 
     See also:
-<<<<<<< HEAD
-        :func:`.qini_auc_score`: Compute the area under the Qini Curve (Qini coefficient) from prediction scores.
-
-        :func:`.plot_uplift_qini_curves`: Plot Uplift and Qini curves.
-=======
         :func:`.uplift_curve`: Compute the area under the Qini curve.
 
         :func:`.perfect_qini_curve`: Compute the perfect Qini curve.
@@ -176,7 +163,6 @@
         Building and assessing uplift model. Direct Marketing Analytics Journal, (3):14–21, 2007.
 
         Devriendt, F., Guns, T., & Verbeke, W. (2020). Learning to rank for uplift modeling. ArXiv, abs/2002.05897.
->>>>>>> c933fa7d
     """
     # TODO: check the treatment is binary
     y_true, uplift, treatment = np.array(y_true), np.array(uplift), np.array(treatment)
@@ -213,15 +199,10 @@
     return num_all, curve_values
 
 
-<<<<<<< HEAD
-def uplift_auc_score(y_true, uplift, treatment):
-    """Compute the area under the uplift curve from prediction scores.
-=======
 def perfect_qini_curve(y_true, treatment, negative_effect=True):
     """Compute the perfect (optimum) Qini curve.
 
     For computing the area under the Qini Curve, see :func:`.qini_auc_score`.
->>>>>>> c933fa7d
 
     Args:
         y_true (1d array-like): Correct (true) target values.
@@ -230,16 +211,6 @@
             (negative uplift because of campaign). Otherwise, optimum Qini Curve will not
             contain the negative effects.
     Returns:
-<<<<<<< HEAD
-        float: Area Under the Uplift Curve.
-
-    See also:
-        :func:`.qini_auc_score`: Compute the area under the Qini Curve (Qini coefficient) from prediction scores.
-
-        :func:`.plot_uplift_qini_curves`: Plot Uplift and Qini curves.
-
-        :func:`.uplift_at_k`: Compute uplift at first k percentage of the total sample.
-=======
         array (shape = [>2]), array (shape = [>2]): Points on a curve.
 
     See also:
@@ -248,7 +219,6 @@
         :func:`.qini_auc_score`: Compute the area under the Qini curve.
 
         :func:`.plot_qini_curves`: Plot Qini curves from predictions..
->>>>>>> c933fa7d
     """
     check_consistent_length(y_true, treatment)
     n_samples = len(y_true)
@@ -289,12 +259,6 @@
             .. versionadded:: 0.2.0
 
     Returns:
-        float: Area Under the Qini Curve.
-
-    See also:
-        :func:`.uplift_auc_score`: Compute the area under the uplift curve from prediction scores.
-
-        :func:`.plot_uplift_qini_curves`: Plot Uplift and Qini curves.
         float: Qini coefficient.
 
     See also:
@@ -330,11 +294,7 @@
 
 
 def uplift_at_k(y_true, uplift, treatment, strategy, k=0.3):
-<<<<<<< HEAD
-    """Compute uplift at the first k percentage of the total sample.
-=======
-    """Compute uplift at first k observation by uplift of the total sample.
->>>>>>> c933fa7d
+    """Compute uplift at first k observations by uplift of the total sample.
 
     Args:
         y_true (1d array-like): Correct (true) target values.
@@ -364,16 +324,9 @@
         float: Uplift score at first k observations of the total sample.
 
     See also:
-<<<<<<< HEAD
-        :func:`uplift_auc_score`: Compute the area under the Uplift curve from prediction scores.
-
-        :func:`qini_auc_score`: Compute the area under the Qini curve (aka Qini coefficient) from prediction scores.
-
-=======
         :func:`.uplift_auc_score`: Compute normalized Area Under the Uplift curve from prediction scores.
 
         :func:`.qini_auc_score`: Compute normalized Area Under the Qini Curve from prediction scores.
->>>>>>> c933fa7d
     """
     # ToDo: checker that treatment is binary and all groups is not empty
     check_consistent_length(y_true, uplift, treatment)
@@ -463,55 +416,50 @@
                 Separately calculates conversions in top k observations in each group (control and treatment)
                 sorted by uplift predictions. Then the difference between these conversions is calculated.
 
-        bins (int): Determines а number of bins (and а relative percentile) in the test data. Default is 10.
-
+        bins (int): Determines the number of bins (and relative percentile) in the data. Default is 10.
+        
     Returns:
         array (shape = [>2]), array (shape = [>2]), array (shape = [>2]):
         response rate at each percentile for control or treatment group,
         variance of the response rate at each percentile,
         group size at each percentile.
     """
-
+    
     group_types = ['treatment', 'control']
     strategy_methods = ['overall', 'by_group']
-
+    
     n_samples = len(y_true)
     check_consistent_length(y_true, uplift, treatment)
-
+    
     if group not in group_types:
         raise ValueError(f'Response rate supports only group types in {group_types},'
-                         f' got {group}.')
+                         f' got {group}.') 
 
     if strategy not in strategy_methods:
         raise ValueError(f'Response rate supports only calculating methods in {strategy_methods},'
                          f' got {strategy}.')
-
+    
     if not isinstance(bins, int) or bins <= 0:
-<<<<<<< HEAD
         raise ValueError(f'Bins should be positive integer. Invalid value bins: {bins}')
-=======
-        raise ValueError(f'Bins should be positive integer.'
-                         f' Invalid value bins: {bins}')
->>>>>>> c933fa7d
 
     if bins >= n_samples:
         raise ValueError(f'Number of bins = {bins} should be smaller than the length of y_true {n_samples}')
-
+    
     y_true, uplift, treatment = np.array(y_true), np.array(uplift), np.array(treatment)
     order = np.argsort(uplift, kind='mergesort')[::-1]
 
     trmnt_flag = 1 if group == 'treatment' else 0
-
+    
     if strategy == 'overall':
         y_true_bin = np.array_split(y_true[order], bins)
         trmnt_bin = np.array_split(treatment[order], bins)
-
+        
         group_size = np.array([len(y[trmnt == trmnt_flag]) for y, trmnt in zip(y_true_bin, trmnt_bin)])
         response_rate = np.array([np.mean(y[trmnt == trmnt_flag]) for y, trmnt in zip(y_true_bin, trmnt_bin)])
 
     else:  # strategy == 'by_group'
         y_bin = np.array_split(y_true[order][treatment[order] == trmnt_flag], bins)
-
+        
         group_size = np.array([len(y) for y in y_bin])
         response_rate = np.array([np.mean(y) for y in y_bin])
 
